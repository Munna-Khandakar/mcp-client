--- conflicted
+++ resolved
@@ -13,14 +13,9 @@
 
 // Configuration constants - define all values here
 const ANTHROPIC_API_KEY = '';
-<<<<<<< HEAD
 const MCP_SERVER_URL = 'http://localhost:3078/mcp';
 const SERVER_PORT = 3077;
 const MODEL_NAME = 'claude-3-5-haiku-latest'
-=======
-const MCP_SERVER_URL = 'http://localhost:3077/mcp-client';
-const SERVER_PORT = 3077;
->>>>>>> 983da5ec
 
 interface SessionData {
     sessionId: string;
